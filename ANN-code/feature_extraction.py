# feature extraction for input into the ANN

import os

import matplotlib.pyplot as plt
import numpy as np
from numpy.linalg import svd

folder_path = "Data/C/300-320keV"  # Change to whichever data you want to use


files = os.listdir(folder_path)
carbon_events = [np.load(folder_path + "/" + f) for f in files]

test_event = carbon_events[0]


class event(self, name):
    """ """

    self.image = image
    self.name = name


def extract_axis(image, plot=False, return_extras=False):
    """
    Extract principle axis from image

    :param image:
    :param extras: if True, return extras
    :param plot: if True, plot the image overlayed with principle axis
    :return: principle axis
    """

    height, width = image.shape

    # Create a grid of coordinates for each pixel
    x_coords, y_coords = np.meshgrid(np.arange(width), np.arange(height))

    # Flatten the arrays to get a list of (x, y) points
    x_flat = x_coords.flatten()
    y_flat = y_coords.flatten()
    intensities_flat = image.flatten()

    # filter out zero intensities
    non_zero = intensities_flat > 0
    x_flat = x_flat[non_zero]
    y_flat = y_flat[non_zero]
    intensities_flat = intensities_flat[non_zero]

    # Create a matrix where rows represent pixel positions, and columns are the coordinates weighted by intensity
    data_matrix = np.vstack((x_flat, y_flat)).T

    # Perform SVD on the data matrix
    U, S, Vt = svd(data_matrix - np.mean(data_matrix, axis=0), full_matrices=False)

    # The principal axis is given by the first row of Vt (right singular vectors)
    principal_axis = Vt[0]

    mean_x = np.mean(x_flat)
    mean_y = np.mean(y_flat)

    # extend the line in both directions from the center of mass
    line_length = max(width, height)  # for plot across whole image

    # Starting and ending points for the line
    x_start = mean_x - principal_axis[0] * line_length / 2
    y_start = mean_y - principal_axis[1] * line_length / 2

    x_end = mean_x + principal_axis[0] * line_length / 2
    y_end = mean_y + principal_axis[1] * line_length / 2

    if plot:
        # Plot the image and the principal axis
        plt.imshow(image, cmap="viridis", origin="lower")
        plt.plot([x_start, x_end], [y_start, y_end], color="red", linewidth=2)
        plt.title()
        plt.colorbar()
        plt.show()

    if return_extras:
        return principal_axis, mean_x, mean_y

    return principal_axis


def extract_pixels(image, principal_axis, mean_x, mean_y, threshold=2):
    """
    Extract intensity values for pixels within a certain distance from the principal axis.

    Parameters:
    - image: 2D numpy array of pixel intensities.
    - principal_axis: 2D vector representing the principal axis.
    - mean_x, mean_y: Center point of the principal axis.
    - threshold: Distance in pixels within which to consider pixels "close" to the axis.

    Returns:
    - selected_pixels: List of (x, y, intensity) for pixels near the principal axis.
    """
    height, width = image.shape
    selected_pixels = []

    # Principal axis line equation coefficients: Ax + By + C = 0
    A = -principal_axis[1]
    B = principal_axis[0]
    C = -(A * mean_x + B * mean_y)

    # Loop through all pixels in the image
    for x in range(width):
        for y in range(height):
            # Calculate the distance from the pixel (x, y) to the principal axis
            distance = abs(A * x + B * y + C) / np.sqrt(A**2 + B**2)

            # If the pixel is within the threshold distance from the principal axis, select it
            if distance <= threshold:
                intensity = image[
                    y, x
                ]  # y is the row, x is the column (height x width)
                selected_pixels.append((x, y, intensity))

    return selected_pixels


<<<<<<< HEAD
def plot_deposition(pixels):
    """

    :param pixels: pixels along the principle axis [(x, y, intensity)]
    :return:
    """

    # Extract x, y, intensity values
    x_vals = [point[0] for point in pixels]
    y_vals = [point[1] for point in pixels]
    intensity_vals = [point[2] for point in pixels]

    # Compute distances r along the line
    r_vals = [0]  # The first point is at distance r = 0
    initial_x, initial_y = x_vals[0], y_vals[0]

    for i in range(1, len(pixels)):
        delta_x = x_vals[i] - initial_x
        delta_y = y_vals[i] - initial_y
        r = np.sqrt(delta_x**2 + delta_y**2)
        r_vals.append(r)

    # Plot intensity vs distance
    plt.figure(figsize=(8, 6))
    plt.scatter(r_vals, intensity_vals, marker=".", color="red")
    plt.xlabel("Distance along the PA (r / pixels)")
    plt.ylabel("Intensity")
    plt.title("Intensity vs Distance along PA")
    plt.grid(True)
    plt.show()


def extract_MaxDen(image):
    """
    Extract maximumm
    :param image:
    :return:
    """

    return np.max(image)


axis, mean_x, mean_y = extract_axis(test_event, plot=True, return_extras=True)

pixels = extract_pixels(test_event, axis, mean_x, mean_y, threshold=1)


def extract_length(image, principal_axis):
    pass
=======
for image in carbon_events:
    extract_axis(image, plot=True)
>>>>>>> 12bef79b
<|MERGE_RESOLUTION|>--- conflicted
+++ resolved
@@ -1,7 +1,6 @@
 # feature extraction for input into the ANN
 
 import os
-
 import matplotlib.pyplot as plt
 import numpy as np
 from numpy.linalg import svd
@@ -121,7 +120,6 @@
     return selected_pixels
 
 
-<<<<<<< HEAD
 def plot_deposition(pixels):
     """
 
@@ -170,8 +168,4 @@
 
 
 def extract_length(image, principal_axis):
-    pass
-=======
-for image in carbon_events:
-    extract_axis(image, plot=True)
->>>>>>> 12bef79b
+    pass